--- conflicted
+++ resolved
@@ -122,13 +122,9 @@
         create=False,
         reset=False,
         files_to_copy_in=None,
-<<<<<<< HEAD
         new_file_names=None,
         backup_files_to_copy_in=None,
         new_backup_file_names=None,
-=======
-        backup_files_to_copy_in=None,
->>>>>>> c26ec868
     ):
         super().__init__(path, create=create, reset=reset)
 
@@ -146,7 +142,6 @@
         file_names_to_copy_in = [
             File.get_file_name_of_file(file_path) for file_path in files_to_copy_in
         ]
-<<<<<<< HEAD
         for src_backup_file_path, dst_backup_file_name in zip(
             backup_files_to_copy_in, new_backup_file_names
         ):
@@ -161,18 +156,6 @@
         for src_file_path, dst_file_name in zip(files_to_copy_in, new_file_names):
             if File.file_exists(src_file_path):
                 self.copy_in_file(src_file_path, dst_file_name=dst_file_name)
-=======
-        for backup_file_path in backup_files_to_copy_in:
-            if (
-                File.get_file_name_of_file(backup_file_path)
-                not in file_names_to_copy_in
-            ):
-                if File.file_exists(backup_file_path):
-                    self.copy_in_file(backup_file_path)
-        for file_path in files_to_copy_in:
-            if File.file_exists(file_path):
-                self.copy_in_file(file_path)
->>>>>>> c26ec868
 
 
 @dataclass
@@ -310,14 +293,11 @@
                 working_dir.path, blaster_file_names.vdw_protein_table_file_name
             )
         )
-<<<<<<< HEAD
-=======
         self.residue_code_to_polar_h_yaml_file = BlasterFile(
             path=os.path.join(
                 working_dir.path, blaster_file_names.residue_code_to_polar_h_yaml_file_name
             )
         )
->>>>>>> c26ec868
         self.receptor_file = BlasterFile(
             path=os.path.join(working_dir.path, blaster_file_names.receptor_file_name)
         )
@@ -503,16 +483,9 @@
                 if getattr(self, a).name == file_name:
                     return a
 
-<<<<<<< HEAD
         raise Exception(
             f"Blaster file with file name '{file_name}' not found in attributes of BlasterFiles instance."
         )
-=======
-        logger.exception(
-            f"Blaster file with file name '{file_name}' not found in attributes of BlasterFiles instance."
-        )
-        raise
->>>>>>> c26ec868
 
 
 @dataclass
