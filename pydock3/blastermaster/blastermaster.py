--- conflicted
+++ resolved
@@ -89,7 +89,6 @@
             add_h_dict_infile=blaster_files.add_h_dict_file,
             residue_code_polar_h_yaml_infile=blaster_files.residue_code_to_polar_h_yaml_file,
             charged_receptor_outfile=blaster_files.charged_receptor_file,
-<<<<<<< HEAD
             reduce_options_parameter=flat_param_dict[
                 "receptor_protonation.reduce_options"
             ],
@@ -98,20 +97,11 @@
 
     #
     if flat_param_dict["covalent.use"]:
-=======
-            reduce_options_parameter=param_dict["receptor_protonation.reduce_options"],
-        )
-    )
-
-    #
-    if param_dict["covalent.use"]:
->>>>>>> c26ec868
         steps.append(
             ChargedReceptorDeprotonationStep(
                 step_dir=_get_step_dir("charged_receptor_deprotonation"),
                 charged_receptor_infile=blaster_files.charged_receptor_file,
                 charged_receptor_deprotonated_outfile=blaster_files.charged_receptor_deprotonated_file,
-<<<<<<< HEAD
                 covalent_residue_num_parameter=flat_param_dict["covalent.residue_num"],
                 covalent_residue_name_parameter=flat_param_dict[
                     "covalent.residue_name"
@@ -119,11 +109,6 @@
                 covalent_residue_atoms_parameter=flat_param_dict[
                     "covalent.residue_atoms"
                 ],
-=======
-                covalent_residue_num_parameter=param_dict["covalent.residue_num"],
-                covalent_residue_name_parameter=param_dict["covalent.residue_name"],
-                covalent_residue_atoms_parameter=param_dict["covalent.residue_atoms"],
->>>>>>> c26ec868
             )
         )
         blaster_files.charged_receptor_file = (
@@ -187,7 +172,6 @@
             ligand_matching_spheres_infile=blaster_files.ligand_matching_spheres_file,
             all_spheres_infile=blaster_files.all_spheres_file,
             matching_spheres_outfile=blaster_files.matching_spheres_file,
-<<<<<<< HEAD
             covalent_use_parameter=flat_param_dict["covalent.use"],
             covalent_residue_name_parameter=flat_param_dict["covalent.residue_name"],
             covalent_residue_num_parameter=flat_param_dict["covalent.residue_num"],
@@ -196,16 +180,6 @@
 
     #
     if flat_param_dict["thin_spheres_elec.use"]:
-=======
-            covalent_use_parameter=param_dict["covalent.use"],
-            covalent_residue_name_parameter=param_dict["covalent.residue_name"],
-            covalent_residue_num_parameter=param_dict["covalent.residue_num"],
-        )
-    )
-
-    #
-    if param_dict["thin_spheres_elec.use"]:
->>>>>>> c26ec868
         #
         steps.append(
             MolecularSurfaceGenerationStep(
@@ -225,17 +199,10 @@
                 step_dir=_get_step_dir("thin_spheres_generation_elec"),
                 molecular_surface_infile=blaster_files.thin_spheres_elec_molecular_surface_file,
                 thin_spheres_outfile=blaster_files.thin_spheres_elec_file,
-<<<<<<< HEAD
                 distance_to_surface_parameter=flat_param_dict[
                     "thin_spheres_elec.distance_to_surface"
                 ],
                 penetration_parameter=flat_param_dict["thin_spheres_elec.penetration"],
-=======
-                distance_to_surface_parameter=param_dict[
-                    "thin_spheres_elec.distance_to_surface"
-                ],
-                penetration_parameter=param_dict["thin_spheres_elec.penetration"],
->>>>>>> c26ec868
             )
         )
 
@@ -246,19 +213,11 @@
                 ligand_infile=blaster_files.ligand_hetatm_renamed_file,
                 thin_spheres_infile=blaster_files.thin_spheres_elec_file,
                 close_spheres_outfile=blaster_files.close_spheres_elec_file,
-<<<<<<< HEAD
                 distance_to_surface_parameter=flat_param_dict[
                     "thin_spheres_elec.distance_to_surface"
                 ],
                 penetration_parameter=flat_param_dict["thin_spheres_elec.penetration"],
                 distance_to_ligand_parameter=flat_param_dict[
-=======
-                distance_to_surface_parameter=param_dict[
-                    "thin_spheres_elec.distance_to_surface"
-                ],
-                penetration_parameter=param_dict["thin_spheres_elec.penetration"],
-                distance_to_ligand_parameter=param_dict[
->>>>>>> c26ec868
                     "thin_spheres_elec.distance_to_ligand"
                 ],
             )
@@ -303,11 +262,7 @@
         )
 
     #
-<<<<<<< HEAD
     if flat_param_dict["thin_spheres_desolv.use"]:
-=======
-    if param_dict["thin_spheres_desolv.use"]:
->>>>>>> c26ec868
         #
         steps.append(
             MolecularSurfaceGenerationStep(
@@ -327,19 +282,12 @@
                 step_dir=_get_step_dir("thin_spheres_generation_desolv"),
                 molecular_surface_infile=blaster_files.thin_spheres_desolv_molecular_surface_file,
                 thin_spheres_outfile=blaster_files.thin_spheres_desolv_file,
-<<<<<<< HEAD
                 distance_to_surface_parameter=flat_param_dict[
                     "thin_spheres_desolv.distance_to_surface"
                 ],
                 penetration_parameter=flat_param_dict[
                     "thin_spheres_desolv.penetration"
                 ],
-=======
-                distance_to_surface_parameter=param_dict[
-                    "thin_spheres_desolv.distance_to_surface"
-                ],
-                penetration_parameter=param_dict["thin_spheres_desolv.penetration"],
->>>>>>> c26ec868
             )
         )
 
@@ -350,7 +298,6 @@
                 ligand_infile=blaster_files.ligand_hetatm_renamed_file,
                 thin_spheres_infile=blaster_files.thin_spheres_desolv_file,
                 close_spheres_outfile=blaster_files.close_spheres_desolv_file,
-<<<<<<< HEAD
                 distance_to_surface_parameter=flat_param_dict[
                     "thin_spheres_desolv.distance_to_surface"
                 ],
@@ -358,13 +305,6 @@
                     "thin_spheres_desolv.penetration"
                 ],
                 distance_to_ligand_parameter=flat_param_dict[
-=======
-                distance_to_surface_parameter=param_dict[
-                    "thin_spheres_desolv.distance_to_surface"
-                ],
-                penetration_parameter=param_dict["thin_spheres_desolv.penetration"],
-                distance_to_ligand_parameter=param_dict[
->>>>>>> c26ec868
                     "thin_spheres_desolv.distance_to_ligand"
                 ],
             )
@@ -400,11 +340,7 @@
     )
 
     #
-<<<<<<< HEAD
     if flat_param_dict["thin_spheres_elec.use"]:
-=======
-    if param_dict["thin_spheres_elec.use"]:
->>>>>>> c26ec868
         steps.append(
             ElectrostaticsGridGenerationStepYesThinSpheres(
                 step_dir=_get_step_dir("electrostatics_grid_generation"),
@@ -417,17 +353,10 @@
                 electrostatics_pdb_outfile=blaster_files.electrostatics_pdb_file,
                 electrostatics_trim_phi_outfile=blaster_files.electrostatics_trim_phi_file,
                 electrostatics_phi_size_outfile=blaster_files.electrostatics_phi_size_file,
-<<<<<<< HEAD
                 thin_spheres_elec_distance_to_ligand_parameter=flat_param_dict[
                     "thin_spheres_elec.distance_to_surface"
                 ],
                 thin_spheres_elec_penetration_parameter=flat_param_dict[
-=======
-                thin_spheres_elec_distance_to_ligand_parameter=param_dict[
-                    "thin_spheres_elec.distance_to_surface"
-                ],
-                thin_spheres_elec_penetration_parameter=param_dict[
->>>>>>> c26ec868
                     "thin_spheres_elec.penetration"
                 ],
             )
@@ -462,11 +391,7 @@
     )
 
     #
-<<<<<<< HEAD
     if flat_param_dict["thin_spheres_desolv.use"]:
-=======
-    if param_dict["thin_spheres_desolv.use"]:
->>>>>>> c26ec868
         steps.append(
             ReceptorTransformationForLigandDesolvationYesThinSpheres(
                 step_dir=_get_step_dir(
@@ -495,7 +420,6 @@
             box_infile=blaster_files.box_file,
             receptor_pdb_infile=blaster_files.charged_receptor_desolv_pdb_file,
             ligand_desolvation_outfile=blaster_files.ligand_desolvation_hydrogen_file,
-<<<<<<< HEAD
             thin_spheres_desolv_use_parameter=flat_param_dict[
                 "thin_spheres_desolv.use"
             ],
@@ -506,16 +430,6 @@
                 "thin_spheres_desolv.penetration"
             ],
             other_radius_parameter=flat_param_dict["ligand_desolvation.other_radius"],
-=======
-            thin_spheres_desolv_use_parameter=param_dict["thin_spheres_desolv.use"],
-            thin_spheres_desolv_distance_to_surface_parameter=param_dict[
-                "thin_spheres_desolv.distance_to_surface"
-            ],
-            thin_spheres_desolv_penetration_parameter=param_dict[
-                "thin_spheres_desolv.penetration"
-            ],
-            other_radius_parameter=param_dict["ligand_desolvation.other_radius"],
->>>>>>> c26ec868
         )
     )
 
@@ -526,7 +440,6 @@
             box_infile=blaster_files.box_file,
             receptor_pdb_infile=blaster_files.charged_receptor_desolv_pdb_file,
             ligand_desolvation_outfile=blaster_files.ligand_desolvation_heavy_file,
-<<<<<<< HEAD
             thin_spheres_desolv_use_parameter=flat_param_dict[
                 "thin_spheres_desolv.use"
             ],
@@ -537,16 +450,6 @@
                 "thin_spheres_desolv.penetration"
             ],
             other_radius_parameter=flat_param_dict["ligand_desolvation.other_radius"],
-=======
-            thin_spheres_desolv_use_parameter=param_dict["thin_spheres_desolv.use"],
-            thin_spheres_desolv_distance_to_surface_parameter=param_dict[
-                "thin_spheres_desolv.distance_to_surface"
-            ],
-            thin_spheres_desolv_penetration_parameter=param_dict[
-                "thin_spheres_desolv.penetration"
-            ],
-            other_radius_parameter=param_dict["ligand_desolvation.other_radius"],
->>>>>>> c26ec868
         )
     )
 
