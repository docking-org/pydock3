<<<<<<< HEAD
#! /usr/bin/python
import sys, math

=======
>>>>>>> c26ec868
###
# This programs was writen by Trent E. Balius, the Shoichet Group, UCSF, 2012
# edited in 2015.
###


class PDB_atom_info:
    def __init__(
        self,
        molname,
        chainid,
        resname,
        resnum,
        atomname,
        atomnum,
        X,
        Y,
        Z,
        bfact,
        boolhet,
    ):
        self.molname = molname
        self.chainid = chainid
        self.resname = resname
        self.resnum = resnum
        self.atomname = atomname
        self.atomnum = atomnum
        self.X = X
        self.Y = Y
        self.Z = Z
        self.bfact = bfact
        self.boolhet = boolhet

    def __cmp__(self, other):
        return cmp(self.chainid, other.chainid)


# this defines a compares two LIG_DATA by comparing the two scores
# it is sorted in decinding order.
def byResId(x, y):
    str1 = x.resname + x.chainid + x.resnum
    str2 = y.resname + y.chainid + y.resnum
    return cmp(str1, str2)


#################################################################################################################
def read_pdb(pdb_file):

    ## this function will read in a muli-pdb file conatining ligands from docking hits.

    # print "read_pdb"
    file1 = open(pdb_file, "r")

    temp_atom_list = []
    chain_list = []

    lines = file1.readlines()

    file1.close()

    resstr_cur = " "

    linesplit = [""]

    for line in lines:
        linesplit = line.split()  # split on white space
        if len(linesplit) >= 1:
            if linesplit[0] == "ATOM" or linesplit[0] == "HETATM":
                chainid = line[21]
                resname = line[17:20]
                resnum = line[23:26]
                atomname = line[12:16]
                atomnum = line[9:12]
                X = float(line[30:38])
                Y = float(line[38:46])
                Z = float(line[46:54])
                boolhet = linesplit[0] == "HETATM"
                temp_atom_info = PDB_atom_info(
                    "",
                    chainid,
                    resname,
                    resnum,
                    atomname,
                    atomnum,
                    X,
                    Y,
                    Z,
                    0.0,
                    boolhet,
                )
                temp_atom_list.append(temp_atom_info)
            elif linesplit[0] == "TER" or linesplit[0] == "END":
                chain_list.append(temp_atom_list)
                temp_atom_list = []
        else:
            print(
                ("there is an empty line in " + pdb_file + " that might cause problems")
            )
            linesplit = [""]

    if not (linesplit[0] == "TER" or linesplit[0] == "END"):
        chain_list.append(temp_atom_list)

    return chain_list[0]


#################################################################################################################
#################################################################################################################
def output_pdb(pdb, filename):
    # ATOM      1  N   GLY A 107      29.591  15.176   9.090  1.00 16.16           N
    # ATOM      2  CA  GLY A 107      28.354  15.043   9.850  1.00 16.60           C
    # ATOM      3  C   GLY A 107      27.209  14.507   9.009  1.00 17.59           C
    # ATOM      4  O   GLY A 107      27.289  14.440   7.776  1.00 17.22           O
    # ATOM      5  N   GLU A 108      26.121  14.116   9.667  1.00 18.40           N
    # ATOM      6  CA  GLU A 108      24.934  13.662   8.945  1.00 19.69           C
    # ATOM      7  C   GLU A 108      24.330  14.741   8.029  1.00 20.17           C
    # ATOM      8  O   GLU A 108      23.772  14.423   6.970  1.00 20.99           O
    # ATOM      9  N   THR A 109      24.471  16.007   8.419  1.00     21.05           N
    # ATOM     10  CA  THR A 109      23.983  17.112   7.589  1.00 21.72           C
    #
    file1 = open(filename, "w")
    for atom in pdb:
        file1.write(
            "ATOM  %5d %2s %3s %1s%4d%12.3f%8.3f%8.3f%6.2f%6.2f           %s\n"
            % (
                int(atom.atomnum),
                atom.atomname,
                atom.resname,
                atom.chainid,
                int(atom.resnum),
                atom.X,
                atom.Y,
                atom.Z,
                1.00,
                atom.bfact,
                atom.atomname[1:2],
            )
        )

    file1.close()


#################################################################################################################
#################################################################################################################


def cal_dists_not_close(pdb1, pdb2):

    pdbout = []
    atombool = []
    for i in range(len(pdb2)):
        atombool.append(True)
    # indenify the list that overlap
    for atom1 in pdb1:
        i = 0
        for atom2 in pdb2:
            d2 = (
                (atom1.X - atom2.X) ** 2
                + (atom1.Y - atom2.Y) ** 2
                + (atom1.Z - atom2.Z) ** 2
            )
            if d2 <= (1.4) ** 2.0:
                print(d2)
                atombool[i] = False
            i = i + 1

    # write out those that do not overlap.
    for i, atom2 in enumerate(pdb2):
        if atombool[i]:
            pdbout.append(atom2)
    return pdbout


#################################################################################################################
#################################################################################################################


def cal_dists_close(pdb1, pdb2):
    pdbout = []
    # indenify the list that overlap
    for atom2 in pdb2:
        for atom1 in pdb1:
            d2 = (
                (atom1.X - atom2.X) ** 2
                + (atom1.Y - atom2.Y) ** 2
                + (atom1.Z - atom2.Z) ** 2
            )
            # if d2 <= (1.4)**2.0: # 1.96
            if d2 <= 4.0:  # 2^2 = 4
                # if d2 <= 9.0: # 3^2 = 9
                pdbout.append(atom2)
                break
    return pdbout


#################################################################################################################

#################################################################################################################


def cal_dists_close_val(pdb1, pdb2, val):
    pdbout = []
    # indenify the list that overlap
    for atom2 in pdb2:
        for atom1 in pdb1:
            d2 = (
                (atom1.X - atom2.X) ** 2
                + (atom1.Y - atom2.Y) ** 2
                + (atom1.Z - atom2.Z) ** 2
            )
            # if d2 <= (1.4)**2.0: # 1.96
            if d2 <= val:  # 2^2 = 4
                # if d2 <= 9.0: # 3^2 = 9
                pdbout.append(atom2)
                break
    return pdbout


#################################################################################################################

#################################################################################################################


def cal_dists_TP_FP_FN(pdb1, pdb2):

    pdb1_bool = []  # positive
    pdb2_bool = []  # negetive
    for atom1 in pdb1:
        pdb1_bool.append(False)
    for atom2 in pdb2:
        pdb2_bool.append(False)
    # indenify the list that overlap
    for i2, atom2 in enumerate(pdb2):
        for i1, atom1 in enumerate(pdb1):
            d2 = (
                (atom1.X - atom2.X) ** 2
                + (atom1.Y - atom2.Y) ** 2
                + (atom1.Z - atom2.Z) ** 2
            )
            if d2 <= (1.4) ** 2.0:
                pdb1_bool[i1] = True
                pdb2_bool[i2] = True
                break
    TP1 = 0
    FN1 = 0
    for i in range(len(pdb1_bool)):
        if pdb1_bool[i]:
            TP1 = TP1 + 1
        else:
            FN1 = FN1 + 1

    TP2 = 0
    FP2 = 0
    for i in range(len(pdb2_bool)):
        if pdb2_bool[i]:
            TP2 = TP2 + 1
        else:
            FP2 = FP2 + 1

    print(("TP1 = " + str(TP1)))
    print(("TP2 = " + str(TP2)))
    print(("FN1 = " + str(FN1)))
    print(("FP2 = " + str(FP2)))

    return<|MERGE_RESOLUTION|>--- conflicted
+++ resolved
@@ -1,9 +1,3 @@
-<<<<<<< HEAD
-#! /usr/bin/python
-import sys, math
-
-=======
->>>>>>> c26ec868
 ###
 # This programs was writen by Trent E. Balius, the Shoichet Group, UCSF, 2012
 # edited in 2015.
