--- conflicted
+++ resolved
@@ -62,13 +62,8 @@
         ]
 
         #
-<<<<<<< HEAD
-        x_coords_for_interpolation = [0.0] + self.x_coords
-        y_coords_for_interpolation = [0.0] + self.y_coords
-=======
         x_coords_for_interpolation = self.x_coords + [1.0]  # add point at x=1.0 to complete the last interval [(n-1)/n, 1.0]
         y_coords_for_interpolation = self.y_coords + [self.y_coords[-1]]
->>>>>>> c26ec868
         self.f = lambda w: float(
             interpolate.interp1d(
                 x_coords_for_interpolation, y_coords_for_interpolation, kind="previous"
@@ -92,26 +87,6 @@
         #
         weights = []
         y_values_of_intervals = []
-<<<<<<< HEAD
-        last_x_value = self.alpha
-        last_y_value = self.f(last_x_value)
-        for i, (current_x_value, current_y_value) in enumerate(
-            zip(self.x_coords, self.y_coords)
-        ):
-            if current_x_value <= self.alpha:
-                continue
-
-            current_y_value = self.f(current_x_value)
-            if current_y_value == last_y_value and (i + 1) != len(
-                self.y_coords
-            ):  # add for last y no matter what
-                continue
-
-            y_values_of_intervals.append(last_y_value)
-            weights.append(np.log(float(current_x_value / last_x_value)))
-            last_x_value = current_x_value
-            last_y_value = current_y_value
-=======
         previous_x_value = self.alpha
         previous_y_value = self.f(self.alpha)  # initialize according to point at x=alpha
         for i, (current_x_value, current_y_value) in enumerate(
@@ -129,7 +104,6 @@
             #
             previous_x_value = current_x_value
             previous_y_value = current_y_value
->>>>>>> c26ec868
 
         return np.dot(weights, y_values_of_intervals)
 
@@ -164,11 +138,7 @@
             [],
             [],
             " ",
-<<<<<<< HEAD
-            label=f"x-axis cutoff: {np.format_float_scientific(self.alpha, precision=3)}",
-=======
             label=f"x-axis interval: [{np.format_float_scientific(self.alpha, precision=3)}, 1.0]",
->>>>>>> c26ec868
         )
         plt.plot(
             [], [], " ", label=f"enrichment score: {round(self.enrichment_score, 3)}"
