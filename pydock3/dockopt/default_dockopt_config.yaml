--- conflicted
+++ resolved
@@ -1,9 +1,9 @@
-<<<<<<< HEAD
 definitions:
   steps:
     - step: &step_1
         keep_top_n: 1
         optimization_criterion: enrichment_score
+        custom_dock_executable: null
         dock_files_generation: &dock_files_generation_1
           dock_files_to_copy_from_previous_step:
             matching_spheres_file: false
@@ -124,14 +124,6 @@
         steps:
         - step: *step_2
         - step: *step_3
-=======
-custom_dock_executable: null
-
-matching_spheres_perturbation:
-  use: false
-  num_samples_per_matching_spheres_file: 10
-  standard_deviation_angstroms: 0.5
->>>>>>> 5f1eab25
 
 pipeline:
   - step: *step_1
