--- conflicted
+++ resolved
@@ -31,11 +31,7 @@
     logger.debug(
         f"Running system call.\nCurrent working directory: {cwd}\n Command:\n{command_str}"
     )
-<<<<<<< HEAD
-    return subprocess.run(
-=======
     proc = subprocess.run(
->>>>>>> c26ec868
         command_str,
         cwd=cwd,
         shell=True,
