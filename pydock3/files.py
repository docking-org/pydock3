--- conflicted
+++ resolved
@@ -663,14 +663,10 @@
 
             #
             db2_file_line_indices = [
-<<<<<<< HEAD
-                i for i, line in enumerate(lines) if line.endswith(".db2")
-=======
                 i
                 for i, line in enumerate(lines)
                 if line.endswith(".db2") or line.endswith(".db2.gz")
->>>>>>> c26ec868
-            ]
+            ]  # TODO: this is quite brittle. find a better way.
             if len(db2_file_line_indices) % 2 != 0:
                 raise Exception(f"Cannot parse OutdockFile: {self.path}")
 
